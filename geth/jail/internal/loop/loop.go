package loop

import (
	"context"
	"fmt"
	"sync"
	"sync/atomic"

	"github.com/status-im/status-go/geth/jail/internal/vm"
)

func formatTask(t Task) string {
	if t == nil {
		return "<nil>"
	}

	return fmt.Sprintf("<%T> %d", t, t.GetID())
}

// Task represents something that the event loop can schedule and run.
//
// Task describes two operations that will almost always be boilerplate,
// SetID and GetID. They exist so that the event loop can identify tasks
// after they're added.
//
// Execute is called when a task has been pulled from the "ready" queue.
//
// Cancel is called when a task is removed from the loop without being
// finalised.
type Task interface {
	SetID(id int64)
	GetID() int64
	Execute(vm *vm.VM, l *Loop) error
	Cancel()
}

// Loop encapsulates the event loop's state. This includes the vm on which the
// loop operates, a monotonically incrementing event id, a map of tasks that
// aren't ready yet, keyed by their ID, and a channel of tasks that are ready
// to finalise on the VM. The channel holding the tasks pending finalising can
// be buffered or unbuffered.
type Loop struct {
<<<<<<< HEAD
	vm          *vm.VM
	id          int64
	lock        sync.RWMutex
	tasks       map[int64]Task
	ready       chan Task
	stopChan    chan struct{}
	stoppedChan chan struct{}
	stopped     bool
=======
	vm    *vm.VM
	id    int64
	lock  sync.RWMutex
	tasks map[int64]Task
	ready chan Task
>>>>>>> 88294b29
}

// New creates a new Loop with an unbuffered ready queue on a specific VM.
func New(vm *vm.VM) *Loop {
	return NewWithBacklog(vm, 0)
}

// NewWithBacklog creates a new Loop on a specific VM, giving it a buffered
// queue, the capacity of which being specified by the backlog argument.
func NewWithBacklog(vm *vm.VM, backlog int) *Loop {
	return &Loop{
		vm:          vm,
		tasks:       make(map[int64]Task),
		ready:       make(chan Task, backlog),
		stopChan:    make(chan struct{}),
		stoppedChan: make(chan struct{}),
		stopped:     false,
	}
}

// VM gets the JavaScript interpreter associated with the loop.
func (l *Loop) VM() *vm.VM {
	return l.vm
}

// Add puts a task into the loop. This signals to the loop that this task is
// doing something outside of the JavaScript environment, and that at some
// point, it will become ready for finalising.
func (l *Loop) Add(t Task) {
	l.lock.Lock()
	t.SetID(atomic.AddInt64(&l.id, 1))
	l.tasks[t.GetID()] = t
	l.lock.Unlock()
}

// Remove takes a task out of the loop. This should not be called if a task
// has already become ready for finalising. Warranty void if constraint is
// broken.
func (l *Loop) Remove(t Task) {
	l.remove(t)
	go l.Ready(nil)
}

func (l *Loop) remove(t Task) {
	l.removeByID(t.GetID())
}

func (l *Loop) removeByID(id int64) {
	l.lock.Lock()
	delete(l.tasks, id)
	l.lock.Unlock()
}

// Ready signals to the loop that a task is ready to be finalised. This might
// block if the "ready channel" in the loop is at capacity.
func (l *Loop) Ready(t Task) {
<<<<<<< HEAD
	if l.stopped {
		return
	}

=======
>>>>>>> 88294b29
	l.ready <- t
}

// Eval executes some code in the VM associated with the loop and returns an
// error if that execution fails.
func (l *Loop) Eval(s interface{}) error {
	if _, err := l.vm.Run(s); err != nil {
		return err
	}

	return nil
}

func (l *Loop) processTask(t Task) error {
	id := t.GetID()

	if err := t.Execute(l.vm, l); err != nil {
		l.lock.RLock()
		for _, t := range l.tasks {
			t.Cancel()
		}
		l.lock.RUnlock()

		return err
	}

	l.removeByID(id)

	return nil
}

// Run handles the task scheduling and finalisation.
// It runs infinitely waiting for new tasks.
<<<<<<< HEAD
func (l *Loop) Run() error {
	defer close(l.stoppedChan)
=======
func (l *Loop) Run(ctx context.Context) error {
>>>>>>> 88294b29
	for {
		select {
		case t := <-l.ready:
			if t == nil {
				continue
			}
<<<<<<< HEAD
=======

>>>>>>> 88294b29
			err := l.processTask(t)
			if err != nil {
				// TODO(divan): do we need to report
				// errors up to the caller?
				// Ignoring for now, as loop
				// should keep running.
				continue
			}
<<<<<<< HEAD
		case <-l.stopChan:
			l.stop()
			return nil
=======
		case <-ctx.Done():
			return context.Canceled
>>>>>>> 88294b29
		}
	}
	return nil
}

//Stop initializes stopping
func (l *Loop) Stop() chan struct{} {
	close(l.stopChan)
	return l.stoppedChan
}

//stop method stops tasks processing
func (l *Loop) stop() {
	l.lock.Lock()
	l.tasks = make(map[int64]Task)
	l.lock.Unlock()
	l.stopped = true
	close(l.ready)
}<|MERGE_RESOLUTION|>--- conflicted
+++ resolved
@@ -40,22 +40,11 @@
 // to finalise on the VM. The channel holding the tasks pending finalising can
 // be buffered or unbuffered.
 type Loop struct {
-<<<<<<< HEAD
-	vm          *vm.VM
-	id          int64
-	lock        sync.RWMutex
-	tasks       map[int64]Task
-	ready       chan Task
-	stopChan    chan struct{}
-	stoppedChan chan struct{}
-	stopped     bool
-=======
 	vm    *vm.VM
 	id    int64
 	lock  sync.RWMutex
 	tasks map[int64]Task
 	ready chan Task
->>>>>>> 88294b29
 }
 
 // New creates a new Loop with an unbuffered ready queue on a specific VM.
@@ -67,12 +56,9 @@
 // queue, the capacity of which being specified by the backlog argument.
 func NewWithBacklog(vm *vm.VM, backlog int) *Loop {
 	return &Loop{
-		vm:          vm,
-		tasks:       make(map[int64]Task),
-		ready:       make(chan Task, backlog),
-		stopChan:    make(chan struct{}),
-		stoppedChan: make(chan struct{}),
-		stopped:     false,
+		vm:    vm,
+		tasks: make(map[int64]Task),
+		ready: make(chan Task, backlog),
 	}
 }
 
@@ -112,13 +98,6 @@
 // Ready signals to the loop that a task is ready to be finalised. This might
 // block if the "ready channel" in the loop is at capacity.
 func (l *Loop) Ready(t Task) {
-<<<<<<< HEAD
-	if l.stopped {
-		return
-	}
-
-=======
->>>>>>> 88294b29
 	l.ready <- t
 }
 
@@ -152,22 +131,14 @@
 
 // Run handles the task scheduling and finalisation.
 // It runs infinitely waiting for new tasks.
-<<<<<<< HEAD
-func (l *Loop) Run() error {
-	defer close(l.stoppedChan)
-=======
 func (l *Loop) Run(ctx context.Context) error {
->>>>>>> 88294b29
 	for {
 		select {
 		case t := <-l.ready:
 			if t == nil {
 				continue
 			}
-<<<<<<< HEAD
-=======
 
->>>>>>> 88294b29
 			err := l.processTask(t)
 			if err != nil {
 				// TODO(divan): do we need to report
@@ -176,30 +147,9 @@
 				// should keep running.
 				continue
 			}
-<<<<<<< HEAD
-		case <-l.stopChan:
-			l.stop()
-			return nil
-=======
 		case <-ctx.Done():
 			return context.Canceled
->>>>>>> 88294b29
 		}
 	}
 	return nil
-}
-
-//Stop initializes stopping
-func (l *Loop) Stop() chan struct{} {
-	close(l.stopChan)
-	return l.stoppedChan
-}
-
-//stop method stops tasks processing
-func (l *Loop) stop() {
-	l.lock.Lock()
-	l.tasks = make(map[int64]Task)
-	l.lock.Unlock()
-	l.stopped = true
-	close(l.ready)
 }