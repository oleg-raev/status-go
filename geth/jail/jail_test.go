--- conflicted
+++ resolved
@@ -3,12 +3,6 @@
 import (
 	"encoding/json"
 	"errors"
-<<<<<<< HEAD
-	"fmt"
-=======
-	"net/http"
-	"net/http/httptest"
->>>>>>> 06758cdb
 	"testing"
 	"time"
 
